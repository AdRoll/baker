// Package filter provides filter components.
package filter

import (
	"github.com/AdRoll/baker"
)

// All is the list of all baker filters.
var All = []baker.FilterDesc{
	ClauseFilterDesc,
	ClearFieldsDesc,
	ConcatenateDesc,
	NotNullDesc,
<<<<<<< HEAD
	PartialCloneDesc,
=======
	RegexMatchDesc,
>>>>>>> a556a82a
	ReplaceFieldsDesc,
	SetStringFromURLDesc,
	StringMatchDesc,
	TimestampDesc,
	TimestampRangeDesc,
}<|MERGE_RESOLUTION|>--- conflicted
+++ resolved
@@ -11,11 +11,8 @@
 	ClearFieldsDesc,
 	ConcatenateDesc,
 	NotNullDesc,
-<<<<<<< HEAD
 	PartialCloneDesc,
-=======
 	RegexMatchDesc,
->>>>>>> a556a82a
 	ReplaceFieldsDesc,
 	SetStringFromURLDesc,
 	StringMatchDesc,
