--- conflicted
+++ resolved
@@ -55,11 +55,8 @@
 ### Fixed
 
 - Fix a bug in `logline.Copy` [#64](https://github.com/AdRoll/baker/pull/64)
-<<<<<<< HEAD
+- Fix building on windows [#115](https://github.com/AdRoll/baker/issues/115)
 - Fix `list_test` with file URI to be compatible with windows paths [#117](https://github.com/AdRoll/baker/pull/117)
-=======
-- Fix building on windows [#115](https://github.com/AdRoll/baker/issues/115)
->>>>>>> 98c068e6
 
 ### Maintenance
 
