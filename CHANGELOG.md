--- conflicted
+++ resolved
@@ -70,11 +70,8 @@
 - `PrintHelper()` now supports map type as configuration parameter of a Baker component [#138](https://github.com/AdRoll/baker/pull/138)
 - `List` input did not consider drive letter on Windows paths [#139](https://github.com/AdRoll/baker/pull/139)
 - Do not insert newline after dots in generated help markdown [#140](https://github.com/AdRoll/baker/pull/140)
-<<<<<<< HEAD
 - Fix data race in statsDumper [#154](https://github.com/AdRoll/baker/pull/154)
-=======
 - SetStringFromURL filter panics if MetadataURL was not set. [#156](https://github.com/AdRoll/baker/pull/156)
->>>>>>> f7369cfe
 
 ### Maintenance
 
