package baker

import (
	"testing"
)

func TestFillCreateRecordDefault(t *testing.T) {
<<<<<<< HEAD
	t.Run("without separator in conf", func(t *testing.T) {
		cfg := Config{}
		if err := cfg.fillCreateRecordDefault(); err != nil {
			t.Fatalf("unexpected err: %v", err)
		}
		ll := cfg.createRecord().(*LogLine)
		if ll.FieldSeparator != DefaultLogLineFieldSeparator {
			t.Fatalf("want: %v, got: %v", DefaultLogLineFieldSeparator, ll.FieldSeparator)
		}
	})

	t.Run("with comma separator", func(t *testing.T) {
		cfg := Config{
			CSV: ConfigCSV{
				FieldSeparator: ",",
			},
		}
		if err := cfg.fillCreateRecordDefault(); err != nil {
			t.Fatalf("unexpected err: %v", err)
		}
		ll := cfg.createRecord().(*LogLine)
		if ll.FieldSeparator != DefaultLogLineFieldSeparator {
			t.Fatalf("want: %v, got: %v", DefaultLogLineFieldSeparator, ll.FieldSeparator)
		}
	})

	t.Run("with record separator", func(t *testing.T) {
		cfg := Config{
			CSV: ConfigCSV{
				FieldSeparator: "\u001e",
			},
		}
		if err := cfg.fillCreateRecordDefault(); err != nil {
			t.Fatalf("unexpected err: %v", err)
		}
		ll := cfg.createRecord().(*LogLine)
		if ll.FieldSeparator != 30 {
			t.Fatalf("want: %v, got: %v", 30, ll.FieldSeparator)
		}
	})

	t.Run("with dot separator", func(t *testing.T) {
		cfg := Config{
			CSV: ConfigCSV{
				FieldSeparator: ".",
			},
		}
		if err := cfg.fillCreateRecordDefault(); err != nil {
			t.Fatalf("unexpected err: %v", err)
		}
		ll := cfg.createRecord().(*LogLine)
		if ll.FieldSeparator != 46 {
			t.Fatalf("want: %v, got: %v", 46, ll.FieldSeparator)
		}
	})

	t.Run("wrong ascii separator", func(t *testing.T) {
		cfg := Config{
			CSV: ConfigCSV{
				FieldSeparator: "è",
			},
		}
		if err := cfg.fillCreateRecordDefault(); err == nil {
			t.Fatal("unexpected nil err")
		}
	})

	t.Run("separator too long", func(t *testing.T) {
		cfg := Config{
			CSV: ConfigCSV{
				FieldSeparator: ".,",
			},
		}
		if err := cfg.fillCreateRecordDefault(); err == nil {
			t.Fatal("unexpected nil err")
		}
	})
=======
	tests := []struct {
		name    string
		field   string
		want    byte
		wantErr bool
	}{
		{
			name:  "default",
			field: "",
			want:  DefaultLogLineFieldSeparator,
		},
		{
			name:  "explicit comma",
			field: ",",
			want:  DefaultLogLineFieldSeparator,
		},
		{
			name:  "record separator",
			field: "\u001e",
			want:  0x1e,
		},
		{
			name:  "dot",
			field: ".",
			want:  '.',
		},
		{
			name:    "not ascii",
			field:   "à",
			wantErr: true,
		},
		{
			name:    "2 chars",
			field:   ",,",
			wantErr: true,
		},
	}
	for _, tt := range tests {
		t.Run(tt.name, func(t *testing.T) {
			cfg := Config{
				CSV: ConfigCSV{
					FieldSeparator: tt.field,
				},
			}
			err := cfg.fillCreateRecordDefault()
			if tt.wantErr {
				if err == nil {
					t.Fatalf("Config.fillCreateRecordDefault() err: %v, wantErr: %v", err, tt.wantErr)
				}
				return
			}

			if sep := cfg.createRecord().(*LogLine).FieldSeparator; sep != tt.want {
				t.Errorf(`got separator "%c" (%v), want "%c" (%v)`, sep, sep, tt.want, tt.want)
			}
		})
	}
>>>>>>> 3c7574d6
}<|MERGE_RESOLUTION|>--- conflicted
+++ resolved
@@ -5,85 +5,6 @@
 )
 
 func TestFillCreateRecordDefault(t *testing.T) {
-<<<<<<< HEAD
-	t.Run("without separator in conf", func(t *testing.T) {
-		cfg := Config{}
-		if err := cfg.fillCreateRecordDefault(); err != nil {
-			t.Fatalf("unexpected err: %v", err)
-		}
-		ll := cfg.createRecord().(*LogLine)
-		if ll.FieldSeparator != DefaultLogLineFieldSeparator {
-			t.Fatalf("want: %v, got: %v", DefaultLogLineFieldSeparator, ll.FieldSeparator)
-		}
-	})
-
-	t.Run("with comma separator", func(t *testing.T) {
-		cfg := Config{
-			CSV: ConfigCSV{
-				FieldSeparator: ",",
-			},
-		}
-		if err := cfg.fillCreateRecordDefault(); err != nil {
-			t.Fatalf("unexpected err: %v", err)
-		}
-		ll := cfg.createRecord().(*LogLine)
-		if ll.FieldSeparator != DefaultLogLineFieldSeparator {
-			t.Fatalf("want: %v, got: %v", DefaultLogLineFieldSeparator, ll.FieldSeparator)
-		}
-	})
-
-	t.Run("with record separator", func(t *testing.T) {
-		cfg := Config{
-			CSV: ConfigCSV{
-				FieldSeparator: "\u001e",
-			},
-		}
-		if err := cfg.fillCreateRecordDefault(); err != nil {
-			t.Fatalf("unexpected err: %v", err)
-		}
-		ll := cfg.createRecord().(*LogLine)
-		if ll.FieldSeparator != 30 {
-			t.Fatalf("want: %v, got: %v", 30, ll.FieldSeparator)
-		}
-	})
-
-	t.Run("with dot separator", func(t *testing.T) {
-		cfg := Config{
-			CSV: ConfigCSV{
-				FieldSeparator: ".",
-			},
-		}
-		if err := cfg.fillCreateRecordDefault(); err != nil {
-			t.Fatalf("unexpected err: %v", err)
-		}
-		ll := cfg.createRecord().(*LogLine)
-		if ll.FieldSeparator != 46 {
-			t.Fatalf("want: %v, got: %v", 46, ll.FieldSeparator)
-		}
-	})
-
-	t.Run("wrong ascii separator", func(t *testing.T) {
-		cfg := Config{
-			CSV: ConfigCSV{
-				FieldSeparator: "è",
-			},
-		}
-		if err := cfg.fillCreateRecordDefault(); err == nil {
-			t.Fatal("unexpected nil err")
-		}
-	})
-
-	t.Run("separator too long", func(t *testing.T) {
-		cfg := Config{
-			CSV: ConfigCSV{
-				FieldSeparator: ".,",
-			},
-		}
-		if err := cfg.fillCreateRecordDefault(); err == nil {
-			t.Fatal("unexpected nil err")
-		}
-	})
-=======
 	tests := []struct {
 		name    string
 		field   string
@@ -141,5 +62,4 @@
 			}
 		})
 	}
->>>>>>> 3c7574d6
 }