--- conflicted
+++ resolved
@@ -326,13 +326,5 @@
 	cfg.fieldName = comp.FieldName
 
 	// Fill-in with missing defaults
-<<<<<<< HEAD
-	if err := cfg.fillDefaults(); err != nil {
-		return nil, err
-	}
-
-	return &cfg, nil
-=======
 	return &cfg, cfg.fillDefaults()
->>>>>>> 3c7574d6
 }